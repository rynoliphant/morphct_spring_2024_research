--- conflicted
+++ resolved
@@ -157,7 +157,6 @@
         return built_ins[system_name][0], built_ins[system_name][1]
 
 if __name__ == "__main__":
-<<<<<<< HEAD
     parser = argparse.ArgumentParser()
     parser.add_argument("-mol", "--molecule_source", required=False, help="Specify the source of the addHydrogens dictionary and sigma value. This can be in the form of a python script which returns a function of the dictionary and sigma or the name of the molecule.")
     args, inputFile = parser.parse_known_args()
@@ -165,53 +164,9 @@
     hydrogensToAdd, sigmaVal = find_information()
 
     # This dictionary has keys of the atom type, and values where the first element is the number of bonds required for us to add a hydrogen to the atom and the second element of the value defines how many hydrogens to add to said atom.
-    #inputFile = sys.argv[1]
     print("THIS FUNCTION IS SET UP TO USE A DICTIONARY TO DEFINE HOW MANY HYDROGENS TO ADD TO BONDS OF A SPECIFIC TYPE WITH A CERTAIN NUMBER OF BONDS")
-=======
-    # This dictionary has keys of the atom type, and values where the first element is the number of bonds required for us to add a hydrogen to the atom and the second element of the value defines how many hydrogens to add to said atom.
-    # ---==== PCBM ====---
-    #print("Using data for PCBM")
-    #hydrogensToAdd = {'CHA':[[2, 1]], # If the atom type is CHA and has only 2 bonds, add 1 hydrogen
-    #                  'CH2':[[2, 2]], # If the atom type is CH2 and has only 2 bonds, add 2 hydrogens
-    #                  'CE':[[1, 3]]}  # If the atom type is CE and has only one bond, add 3 hydrogens
-    #sigmaVal = 1.0
-    ## ---==== P3HT ====---
-    #print("Using data for P3HT")
-    #hydrogensToAdd = {'CA': [[2, 1]],
-    #                  'CT': [[2, 2],[1, 3]]}
-    #sigmaVal = 3.905
-    # ---==== PERYLENE/PERYLOTHIOPHENE ====---
-    #print("Using data for Perylene/Perylothiophene")
-    #hydrogensToAdd = {'C': [[2, 1]]}
-    #sigmaVal = 3.8
-    ## ---==== BDT-TPD ====---
-    #print("Using data for BDT-TPD")
-    #hydrogensToAdd = {'CS': [[2, 1]],
-    #                  'C!': [[2, 1]],
-    #                  'CT': [[2, 2],[1, 3], [3, 1]],
-    #                  'CP': [[2, 1]]}
-    #sigmaVal = 3.55
-    # ---==== P3HT & PCBM ====---
-    #print("Using Data for P3HT/PCBM")
-    #hydrogensToAdd = {'CA': [[2, 1]],
-    #                  'CT': [[2, 2], [1, 3]],
-    #                  'FCA': [[2, 1]],
-    #                  'FCT': [[2, 2], [1, 3]]}
-    print("Using Universal Dictionary (all atom types we've used so far)")
-    hydrogensToAdd = {'CA': [[2, 1]],
-                      'CT': [[2, 2], [3, 1], [1, 3]],
-                      'FCA': [[2, 1]],
-                      'FCT': [[2, 2], [1, 3]]
-                      'CS': [[2, 1]],
-                      'C!': [[2, 1]],
-                      'CP': [[2, 1]],
-                      'C': [[2, 1]]}
-    sigmaVal = 3.905
+    print(hydrogensToAdd)
 
-    inputFile = sys.argv[1]
-    print("THIS FUNCTION IS SET UP TO USE A DICTIONARY TO DEFINE HOW MANY HYDROGENS TO ADD TO ATOMS OF A SPECIFIC TYPE THAT HAVE A CERTAIN NUMBER OF BONDS")
->>>>>>> 3ec06bf7
-    print(hydrogensToAdd)
     print("IF THE ABOVE DICTIONARY DOESN'T LOOK RIGHT, PLEASE TERMINATE NOW AND IGNORE ANY OUTPUTS UNTIL THE DICTIONARY HAS BEEN RECTIFIED")
     print("Additionally, we're using a sigma value of", sigmaVal)
     morphologyDict = helperFunctions.loadMorphologyXML(inputFile, sigma = sigmaVal)
